--- conflicted
+++ resolved
@@ -721,12 +721,6 @@
     # shellcheck source=../universal/99-qradar.conf
     sed -e "s/<QRADAR_IP>/$QRADAR_IP/g" \
         -e "s/<QRADAR_PORT>/$QRADAR_PORT/g" \
-<<<<<<< HEAD
-        -e "s/qradar_execve_parser.py/\/usr\/local\/bin\/qradar_execve_parser.py/g" \
-        "$SCRIPT_DIR/../universal/99-qradar.conf" > "$RSYSLOG_QRADAR_CONF"
-=======
-        "$(dirname "$0")/../universal/99-qradar.conf" > "$RSYSLOG_QRADAR_CONF"
->>>>>>> 26745505
     
     chmod 644 "$RSYSLOG_QRADAR_CONF"
     success "Rsyslog Debian/Kali Universal yapılandırması tamamlandı"
