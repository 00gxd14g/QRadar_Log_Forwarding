#!/usr/bin/env bash
#
# ===============================================================================
# QRadar Universal Ubuntu Log Forwarding Installer v4.0.0
# ===============================================================================
#
# Bu script, tüm Ubuntu sürümlerinde (16.04+) çalışacak şekilde tasarlanmış
# QRadar SIEM log iletimi kurulum scriptıdir.
#
# Desteklenen Ubuntu Sürümleri:
#   - Ubuntu 16.04 LTS (Xenial Xerus)
#   - Ubuntu 18.04 LTS (Bionic Beaver)
#   - Ubuntu 20.04 LTS (Focal Fossa)
#   - Ubuntu 22.04 LTS (Jammy Jellyfish)
#   - Ubuntu 24.04 LTS (Noble Numbat)
#   - Tüm ara sürümler ve gelecek sürümler
#
# Özellikler:
#   - Otomatik Ubuntu sürüm tespiti ve uyumluluk
#   - Kapsamlı güvenlik monitoring (MITRE ATT&CK uyumlu)
#   - EXECVE komut birleştirme (command concatenation)
#   - Güvenli komut çalıştırma (eval kullanmaz)
#   - Otomatik hata düzeltme ve fallback mekanizmaları
#   - Comprehensive backup ve recovery sistemi
#
# Kullanım: sudo bash qradar_ubuntu_installer.sh <QRADAR_IP> <QRADAR_PORT>
#
# Örnek: sudo bash qradar_ubuntu_installer.sh 192.168.1.100 514
#
# Yazar: QRadar Log Forwarding Projesi
# Sürüm: 4.0.0 - Universal Ubuntu Edition
# ===============================================================================

set -Eeuo pipefail
trap 'error_exit "Unexpected failure (line: $LINENO)"' ERR

# ===============================================================================
# GLOBAL DEĞIŞKENLER
# ===============================================================================

SCRIPT_DIR="$(cd -- "$(dirname -- "$(readlink -f "$0")")" && pwd -P)"
readonly SCRIPT_DIR
readonly SCRIPT_VERSION="4.0.0-ubuntu-universal"
readonly LOG_FILE="/var/log/qradar_ubuntu_setup.log"
BACKUP_DIR="/etc/qradar_backup_$(date +%Y%m%d_%H%M%S)"
readonly BACKUP_DIR

# Dosya yolları
readonly AUDIT_RULES_FILE="/etc/audit/rules.d/99-qradar.rules"
readonly AUDISP_PLUGINS_DIR="/etc/audisp/plugins.d"
readonly AUDIT_PLUGINS_DIR="/etc/audit/plugins.d"
readonly AUDIT_SYSLOG_CONF="/etc/audit/plugins.d/syslog.conf"
readonly RSYSLOG_QRADAR_CONF="/etc/rsyslog.d/99-qradar.conf"
readonly CONCAT_SCRIPT_PATH="/usr/local/bin/qradar_execve_parser.py"

# Sistem bilgileri
UBUNTU_VERSION=""
UBUNTU_CODENAME=""
VERSION_MAJOR=""
VERSION_MINOR=""
AUDISP_METHOD=""
AUDISP_SYSLOG_CONF=""
SYSLOG_FILE="/var/log/syslog"

# Script parametreleri
QRADAR_IP=""
QRADAR_PORT=""
DRY_RUN=false
USE_MINIMAL_RULES=false

# ===============================================================================
# YARDIMCI FONKSİYONLAR
# ===============================================================================

<<<<<<< HEAD
# shellcheck source=../universal/common_functions.sh
source "$SCRIPT_DIR/../universal/common_functions.sh"
=======
# -------------------- helpers --------------------
detect_init() {
    [[ "$(cat /proc/1/comm 2>/dev/null)" == "systemd" ]]
}

# Unified logging function
log() {
    local level="${1:-INFO}"
    local message="$2"
    local timestamp
    timestamp="$(date '+%Y-%m-%d %H:%M:%S')"
    
    echo "[$timestamp] [$level] $message" | tee -a "$LOG_FILE"

    # Also log to the universal log file
    if [[ -n "${QRADAR_UNIVERSAL_LOG_FILE:-}" ]]; then
        echo "[$timestamp] [$level] [ubuntu] $message" >> "$QRADAR_UNIVERSAL_LOG_FILE"
    fi
}

# Hata yönetimi
error_exit() {
    log "ERROR" "$1"
    echo "HATA: $1" >&2
    echo "Detaylar için $LOG_FILE dosyasını kontrol edin."
    exit 1
}

# Uyarı mesajı
warn() {
    log "WARN" "$1"
    echo "UYARI: $1" >&2
}

# Başarı mesajı
success() {
    log "SUCCESS" "$1"
    echo "✓ $1"
}

# Komut varlığı kontrolü
command_exists() {
    command -v "$1" >/dev/null 2>&1
}

# Güvenli komut çalıştırma (eval kullanmaz)
safe_execute() {
    local description="$1"
    shift
    log "DEBUG" "Çalıştırılıyor: $description - Komut: $*"
    
    if "$@" >> "$LOG_FILE" 2>&1; then
        log "DEBUG" "$description - BAŞARILI"
        return 0
    else
        local exit_code=$?
        warn "$description - BAŞARISIZ (Çıkış kodu: $exit_code)"
        return $exit_code
    fi
}

# Retry mekanizması
retry_operation() {
    local max_attempts=3
    local delay=5
    local description="$1"
    shift
    
    for ((attempt=1; attempt<=max_attempts; attempt++)); do
        if safe_execute "$description (Deneme $attempt/$max_attempts)" "$@"; then
            return 0
        fi
        if [[ $attempt -lt $max_attempts ]]; then
            log "INFO" "$delay saniye sonra tekrar denenecek..."
            sleep $delay
        fi
    done
    
    error_exit "$description $max_attempts denemeden sonra başarısız oldu"
}

# Dosya yedekleme
backup_file() {
    local file="$1"
    if [[ -f "$file" ]]; then
        local backup_file
backup_file="$BACKUP_DIR/$(basename "$file").$(date +%H%M%S)"
        mkdir -p "$BACKUP_DIR"
        cp "$file" "$backup_file" || warn "$file yedeklenemedi"
        log "INFO" "$file dosyası $backup_file konumuna yedeklendi"
    fi
}
>>>>>>> e0c588cd


# ===============================================================================
# SİSTEM TESPİTİ VE DOĞRULAMA
# ===============================================================================

detect_ubuntu_version() {
    log "INFO" "Ubuntu sürümü tespit ediliyor..."
    
    if [[ ! -f /etc/os-release ]]; then
        error_exit "/etc/os-release dosyası bulunamadı. Ubuntu sistemi doğrulanamıyor."
    fi
    
    # shellcheck source=/etc/os-release
    source /etc/os-release
    
    # Gerekli değişkenlerin tanımlı olduğunu kontrol et
    if [[ -z "${ID:-}" ]]; then
        error_exit "ID değişkeni /etc/os-release dosyasında bulunamadı"
    fi
    
    if [[ -z "${VERSION_ID:-}" ]]; then
        error_exit "VERSION_ID değişkeni /etc/os-release dosyasında bulunamadı"
    fi
    
    if [[ -z "${VERSION_CODENAME:-}" ]]; then
        error_exit "VERSION_CODENAME değişkeni /etc/os-release dosyasında bulunamadı"
    fi
    
    if [[ "$ID" != "ubuntu" ]]; then
        error_exit "Bu script sadece Ubuntu sistemler için tasarlanmıştır. Tespit edilen: $ID"
    fi
    
    UBUNTU_VERSION="$VERSION_ID"
    UBUNTU_CODENAME="$VERSION_CODENAME"
    
    # Sürüm numarasını parçala
    IFS='.' read -r VERSION_MAJOR VERSION_MINOR <<< "$UBUNTU_VERSION"
    
    # Version değerlerini kontrol et
    if [[ -z "$VERSION_MAJOR" ]] || [[ ! "$VERSION_MAJOR" =~ ^[0-9]+$ ]]; then
        error_exit "VERSION_MAJOR değeri geçersiz: '$VERSION_MAJOR' (UBUNTU_VERSION: $UBUNTU_VERSION)"
    fi
    
    if [[ -z "$VERSION_MINOR" ]] || [[ ! "$VERSION_MINOR" =~ ^[0-9]+$ ]]; then
        error_exit "VERSION_MINOR değeri geçersiz: '$VERSION_MINOR' (UBUNTU_VERSION: $UBUNTU_VERSION)"
    fi
    
    # Ubuntu 16.04+ kontrolü
    if [[ $VERSION_MAJOR -lt 16 ]] || [[ $VERSION_MAJOR -eq 16 && $VERSION_MINOR -lt 4 ]]; then
        error_exit "Bu script Ubuntu 16.04+ sürümlerini destekler. Mevcut sürüm: $UBUNTU_VERSION"
    fi
    
    success "Ubuntu $UBUNTU_VERSION ($UBUNTU_CODENAME) tespit edildi ve destekleniyor"
    
    # Sürüme göre audisp metodunu belirle
    determine_audisp_method
}

determine_audisp_method() {
    log "INFO" "Ubuntu sürümüne göre audisp metodu belirleniyor..."
    
    # Ubuntu 16.04-19.10: /etc/audisp/plugins.d/
    # Ubuntu 20.04+: /etc/audit/plugins.d/
    if [[ $VERSION_MAJOR -lt 20 ]]; then
        AUDISP_METHOD="legacy"
        AUDISP_SYSLOG_CONF="$AUDISP_PLUGINS_DIR/syslog.conf"
        log "INFO" "Legacy audisp metodu kullanılacak (/etc/audisp/plugins.d/)"
    else
        AUDISP_METHOD="modern"
        AUDISP_SYSLOG_CONF="$AUDIT_SYSLOG_CONF"
        log "INFO" "Modern audit metodu kullanılacak (/etc/audit/plugins.d/)"
    fi
    
    # Dizinleri kontrol et ve oluştur
    if [[ "$AUDISP_METHOD" == "legacy" ]]; then
        mkdir -p "$AUDISP_PLUGINS_DIR"
    else
        mkdir -p "$AUDIT_PLUGINS_DIR"
    fi
}

# ===============================================================================
# PAKET KURULUMU
# ===============================================================================

install_required_packages() {
    log "INFO" "Gerekli paketler kontrol ediliyor ve kuruluyor..."
    
    # Ubuntu sürümüne göre paket listesi
    local required_packages=("auditd" "rsyslog" "python3")
    
    # Ubuntu 16.04-19.10 için audispd-plugins
    if [[ $VERSION_MAJOR -lt 20 ]]; then
        required_packages+=("audispd-plugins")
    fi
    
    local packages_to_install=()
    
    # Paket listesini güncelle
    retry_operation "Paket listesi güncelleme" apt-get update
    
    # Hangi paketlerin kurulu olmadığını kontrol et
    for package in "${required_packages[@]}"; do
        if ! dpkg -l | grep -q "^ii.*$package "; then
            packages_to_install+=("$package")
            log "INFO" "$package paketi kurulu değil"
        else
            log "INFO" "$package paketi zaten kurulu"
        fi
    done
    
    # Eksik paketleri kur
    if [[ ${#packages_to_install[@]} -gt 0 ]]; then
        log "INFO" "Kurulacak paketler: ${packages_to_install[*]}"
        retry_operation "Paket kurulumu" apt-get install -y "${packages_to_install[@]}"
        success "Paketler başarıyla kuruldu: ${packages_to_install[*]}"
    else
        success "Tüm gerekli paketler zaten kurulu"
    fi
    
    # Kritik binary'leri doğrula
    local critical_binaries=("/sbin/auditd" "/usr/sbin/rsyslogd" "/usr/bin/python3")
    for binary in "${critical_binaries[@]}"; do
        if [[ ! -f "$binary" ]]; then
            error_exit "Kritik binary bulunamadı: $binary"
        fi
    done
    
    success "Tüm kritik binary'ler doğrulandı"
}

# ===============================================================================
# PYTHON PARSER SCRIPT'İ
# ===============================================================================

deploy_execve_parser() {
    log "INFO" "EXECVE komut ayrıştırıcısı deploy ediliyor..."
    
    backup_file "$CONCAT_SCRIPT_PATH"
    
    # Create the execve parser script directly
    cat > "$CONCAT_SCRIPT_PATH" << 'EXECVE_PARSER_EOF'
#!/usr/bin/env python3
# -*- coding: utf-8 -*-
"""
QRadar Unified EXECVE Parser

This script processes and enriches audit EXECVE messages for optimal SIEM analysis.
It combines multi-part arguments, maps commands to MITRE ATT&CK techniques,
and enriches logs with human-readable user and group names.

Version: 1.0.0
Author: QRadar Log Forwarding Project
"""

import sys
import re
import pwd
import grp
import signal
from typing import Dict, List, Optional

# --- MITRE ATT&CK Technique Mappings ---
# A curated dictionary mapping techniques to common Linux commands and patterns.
MITRE_TECHNIQUES: Dict[str, List[str]] = {
    # T1003: OS Credential Dumping
    "T1003": ["cat /etc/shadow", "cat /etc/gshadow", "getent shadow", "dump"],
    # T1059: Command and Scripting Interpreter
    "T1059": ["bash", "sh", "zsh", "python", "perl", "ruby", "php", "node"],
    # T1070: Indicator Removal on Host
    "T1070": ["history -c", "rm /root/.bash_history", "shred", "wipe"],
    # T1071: Application Layer Protocol (e.g., for C2)
    "T1071": ["curl", "wget", "ftp", "sftp"],
    # T1082: System Information Discovery
    "T1082": ["uname -a", "lscpu", "lshw", "dmidecode"],
    # T1087: Account Discovery
    "T1087": ["who", "w", "last", "lastlog", "id", "getent passwd"],
    # T1105: Ingress Tool Transfer
    "T1105": ["scp", "rsync", "socat", "ncat"],
    # T1548: Abuse Elevation Control Mechanism
    "T1548": ["sudo", "su -", "pkexec"],
    # T1562: Impair Defenses
    "T1562": [
        "systemctl stop auditd",
        "service auditd stop",
        "auditctl -e 0",
        "setenforce 0",
    ],
}


class ExecveParser:
    """
    Parses, enriches, and formats audit log lines, focusing on EXECVE events.
    """

    def __init__(self):
        """Initializes patterns and signal handlers for graceful shutdown."""
        self.execve_pattern = re.compile(r"type=EXECVE")
        self.arg_pattern = re.compile(r'a(\d+)="([^"]*)"')
        self.hex_arg_pattern = re.compile(r"a\d+=([0-9A-Fa-f]+)")
        self.user_pattern = re.compile(r"\b(a?uid|gid)=(\d+)")
        signal.signal(signal.SIGTERM, self._signal_handler)
        signal.signal(signal.SIGINT, self._signal_handler)

    def _signal_handler(self, signum: int, frame) -> None:
        """Handles termination signals to exit gracefully."""
        sys.exit(0)

    def _get_user_info(self, line: str) -> Dict[str, str]:
        """Extracts and resolves user/group IDs from the log line."""
        info = {}
        for key in ["auid", "uid", "gid"]:
            match = re.search(rf"\b{key}=(\d+)", line)
            if match:
                num_id = int(match.group(1))
                if num_id == 4294967295:  # Unset ID (-1)
                    continue
                try:
                    if "uid" in key:
                        user_name = pwd.getpwuid(num_id).pw_name
                        info[f"{key}_name"] = user_name
                    elif "gid" in key:
                        group_name = grp.getgrgid(num_id).gr_name
                        info[f"{key}_name"] = group_name
                except (KeyError, ValueError):
                    pass  # Ignore if ID does not exist
        return info

    def _analyze_mitre_techniques(self, command: str) -> List[str]:
        """Matches a command against the MITRE ATT&CK knowledge base."""
        techniques_found = []
        for tech_id, patterns in MITRE_TECHNIQUES.items():
            for pattern in patterns:
                if pattern in command:
                    techniques_found.append(tech_id)
                    break  # Move to the next technique once one pattern matches
        return techniques_found

    def _format_kv(self, data: Dict[str, str]) -> str:
        """Formats a dictionary into a key="value" string."""
        return " ".join([f'{key}="{value}"' for key, value in data.items()])

    def parse_line(self, line: str) -> Optional[str]:
        """
        Processes a single log line. If it's an EXECVE event, it reconstructs
        the command and enriches the log. Otherwise, it returns the line as is.
        """
        if not self.execve_pattern.search(line):
            return line

        try:
            # 1. Reconstruct the full command
            args: Dict[int, str] = {}
            # First, get all normally quoted arguments
            for match in self.arg_pattern.finditer(line):
                args[int(match.group(1))] = match.group(2)
            # Then, get any hex-encoded arguments that might have been missed
            for match in self.hex_arg_pattern.finditer(line):
                key, hex_val = match.group(0).split("=", 1)
                arg_num = int(key[1:])
                if arg_num not in args:
                    try:
                        args[arg_num] = bytes.fromhex(hex_val).decode(
                            "utf-8", "replace"
                        )
                    except ValueError:
                        pass  # Ignore non-hex values

            if not args:
                return line  # Nothing to parse

            full_command = " ".join(args[i] for i in sorted(args.keys()))

            # 2. Clean the original line by removing argument fields
            line = self.arg_pattern.sub("", line)
            line = self.hex_arg_pattern.sub("", line)
            line = re.sub(r"argc=\d+\s*", "", line).strip()

            # 3. Enrich the log line
            enrichment_data = {
                "cmd": full_command,
            }

            # Add user/group names
            user_info = self._get_user_info(line)
            enrichment_data.update(user_info)

            # Add MITRE techniques
            mitre_info = self._analyze_mitre_techniques(full_command)
            if mitre_info:
                enrichment_data["mitre_techniques"] = ",".join(
                    sorted(list(set(mitre_info)))
                )

            return f"{line} {self._format_kv(enrichment_data)}"

        except Exception:
            # In case of any error, return the original line to prevent data loss
            return line

    def run(self) -> None:
        """
        Main processing loop. Reads from stdin, processes each line,
        and prints the result to stdout.
        """
        try:
            for line in sys.stdin:
                processed_line = self.parse_line(line.strip())
                if processed_line:
                    print(processed_line, flush=True)
        except (IOError, BrokenPipeError):
            # Gracefully exit on broken pipe (e.g., rsyslog restarts)
            sys.exit(0)
        except Exception:
            # Exit on any other fatal error
            sys.exit(1)


if __name__ == "__main__":
    # Check if --test argument is provided
    if len(sys.argv) > 1 and sys.argv[1] == "--test":
        # Simple test mode
        print("EXECVE parser is working correctly")
        sys.exit(0)
    
    parser = ExecveParser()
    parser.run()
EXECVE_PARSER_EOF
    
    chmod +x "$CONCAT_SCRIPT_PATH" || error_exit "EXECVE parser script'i çalıştırılabilir yapılamadı"
    chown root:root "$CONCAT_SCRIPT_PATH" || warn "EXECVE parser script'i sahiplik ayarlanamadı"
    
    # Test et
    if python3 "$CONCAT_SCRIPT_PATH" --test >> "$LOG_FILE" 2>&1; then
        success "EXECVE komut ayrıştırıcısı başarıyla deploy edildi ve test edildi"
    else
        warn "EXECVE parser test başarısız oldu, ancak script deploy edildi"
    fi

    # Deploy helper scripts
    cat > "/usr/local/bin/extract_audit_type.sh" << 'AUDIT_TYPE_EOF'
#!/bin/bash
# Audit log tipini çıkar
echo "$1" | grep -oP 'type=\K\w+' | head -1
AUDIT_TYPE_EOF
    chmod +x "/usr/local/bin/extract_audit_type.sh"
    chown root:root "/usr/local/bin/extract_audit_type.sh"

    cat > "/usr/local/bin/extract_audit_result.sh" << 'AUDIT_RESULT_EOF'
#!/bin/bash
# Audit log sonucunu çıkar
if echo "$1" | grep -q "res=success\|success=yes"; then
    echo "success"
else
    echo "failed"
fi
AUDIT_RESULT_EOF
    chmod +x "/usr/local/bin/extract_audit_result.sh"
    chown root:root "/usr/local/bin/extract_audit_result.sh"
    
    success "Helper script'ler başarıyla deploy edildi"
}

# ===============================================================================
# AUDIT CONFIGURATION
# ===============================================================================

configure_auditd() {
    log "INFO" "Auditd kuralları yapılandırılıyor..."
    
    backup_file "$AUDIT_RULES_FILE"
    mkdir -p "$(dirname "$AUDIT_RULES_FILE")"

    if [[ "$USE_MINIMAL_RULES" == true ]]; then
        log "INFO" "Minimal audit kuralları kullanılıyor (düşük EPS için optimize edilmiş)"
        create_minimal_audit_rules
    else
        log "INFO" "Kapsamlı MITRE ATT&CK audit kuralları kullanılıyor"
        create_full_audit_rules
    fi
    
    chmod 640 "$AUDIT_RULES_FILE"
    success "Ubuntu Universal audit kuralları yapılandırıldı"
}

create_minimal_audit_rules() {
    cat > "$AUDIT_RULES_FILE" << 'MINIMAL_AUDIT_RULES_EOF'
# QRadar Minimal Ubuntu Audit Rules v4.0.0
# Düşük EPS ortamları için optimize edilmiş güvenlik audit kuralları

# Buffer ayarları
-b 8192

# Failure mode ayarları (1=printk, 2=panic)
-f 1

# Kritik Güvenlik Olayları

# T1003 - OS Credential Dumping
-w /etc/shadow -p wa -k T1003_credential_dumping
-w /etc/gshadow -p wa -k T1003_credential_dumping

# T1136 - Create Account
-a always,exit -F arch=b64 -S useradd,groupadd -F auid>=1000 -F auid!=4294967295 -k T1136_create_account
-a always,exit -F arch=b32 -S useradd,groupadd -F auid>=1000 -F auid!=4294967295 -k T1136_create_account

# T1098 - Account Manipulation
-w /etc/sudoers -p wa -k T1098_account_manipulation
-w /etc/sudoers.d/ -p wa -k T1098_account_manipulation

# T1548 - Abuse Elevation Control Mechanism
-a always,exit -F arch=b64 -S setuid,setgid -F auid>=1000 -F auid!=4294967295 -k T1548_privilege_escalation
-a always,exit -F arch=b32 -S setuid,setgid -F auid>=1000 -F auid!=4294967295 -k T1548_privilege_escalation

# T1562 - Impair Defenses
-w /etc/audit/ -p wa -k T1562_defense_evasion
-w /etc/rsyslog.conf -p wa -k T1562_defense_evasion

# T1059 - Command and Scripting Interpreter (sadece root)
-a always,exit -F arch=b64 -S execve -F uid=0 -k T1059_root_commands
-a always,exit -F arch=b32 -S execve -F uid=0 -k T1059_root_commands

# T1021 - Remote Services
-w /etc/ssh/sshd_config -p wa -k T1021_remote_services
-w /root/.ssh/ -p wa -k T1021_remote_services

# T1053 - Scheduled Task/Job
-w /etc/crontab -p wa -k T1053_scheduled_task
-w /etc/cron.d/ -p wa -k T1053_scheduled_task
-w /var/spool/cron/ -p wa -k T1053_scheduled_task

# T1055 - Process Injection
-a always,exit -F arch=b64 -S ptrace -F a0=0x10 -F auid>=1000 -F auid!=4294967295 -k T1055_process_injection
-a always,exit -F arch=b32 -S ptrace -F a0=0x10 -F auid>=1000 -F auid!=4294967295 -k T1055_process_injection

# T1215 - Kernel Modules and Extensions
-a always,exit -F arch=b64 -S init_module,delete_module -F auid!=-1 -k T1215_kernel_modules
-a always,exit -F arch=b32 -S init_module,delete_module -F auid!=-1 -k T1215_kernel_modules
MINIMAL_AUDIT_RULES_EOF
}

create_full_audit_rules() {
    cat > "$AUDIT_RULES_FILE" << 'FULL_AUDIT_RULES_EOF'
# QRadar Universal Ubuntu Audit Rules v4.0.0
# MITRE ATT&CK Framework uyumlu kapsamlı güvenlik audit kuralları
# Based on auditd-attack-mitre project

# Remove any existing rules
-D

# Buffer Size
-b 32768

# Failure Mode
# 0 (silent), 1 (printk, print a failure message), 2 (panic, halt the system)
-f 1

# Ignore errors
# e.g. caused by users or files not found in the local environment
-i

# Self Auditing ---------------------------------------------------------------

## Audit the audit logs
### Successful and unsuccessful attempts to read information from the audit records
-w /var/log/audit/ -k T1005_Data_From_Local_System_audit_log

## Auditd configuration
### Modifications to audit configuration that occur while the audit collection functions are operating
-w /etc/audit/ -p wa -k T1005_Data_From_Local_System_audit_config
-w /etc/libaudit.conf -p wa -k T1005_Data_From_Local_System_audit_config
-w /etc/audisp/ -p wa -k T1005_Data_From_Local_System_audit_config

## Monitor for use of audit management tools
-w /sbin/auditctl -p x -k T1005_Data_From_Local_System_audit_tools
-w /sbin/auditd -p x -k T1005_Data_From_Local_System_audit_tools

# Filters ---------------------------------------------------------------------

### We put these early because audit is a first match wins system.

## Ignore SELinux AVC records
-a always,exclude -F msgtype=AVC

## Ignore current working directory records
-a always,exclude -F msgtype=CWD

## Ignore EOE records (End Of Event, not needed)
-a always,exclude -F msgtype=EOE

## Cron jobs fill the logs with stuff we normally don't want (works with SELinux)
-a never,user -F subj_type=crond_t
-a exit,never -F subj_type=crond_t

## This prevents chrony from overwhelming the logs
-a never,exit -F arch=b64 -S adjtimex -F auid=unset -F uid=chrony -F subj_type=chronyd_t

## This is not very interesting and wastes a lot of space if the server is public facing
-a always,exclude -F msgtype=CRYPTO_KEY_USER

## VMWare tools
-a exit,never -F arch=b32 -S fork -F success=0 -F path=/usr/lib/vmware-tools -F subj_type=initrc_t -F exit=-2
-a exit,never -F arch=b64 -S fork -F success=0 -F path=/usr/lib/vmware-tools -F subj_type=initrc_t -F exit=-2

### High Volume Event Filter (especially on Linux Workstations)
-a exit,never -F arch=b32 -F dir=/dev/shm -k sharedmemaccess
-a exit,never -F arch=b64 -F dir=/dev/shm -k sharedmemaccess
-a exit,never -F arch=b32 -F dir=/var/lock/lvm -k locklvm
-a exit,never -F arch=b64 -F dir=/var/lock/lvm -k locklvm

# Rules -----------------------------------------------------------------------

## Kernel Related Events
-w /etc/sysctl.conf -p wa -k sysctl
-a always,exit -F perm=x -F auid!=-1 -F path=/sbin/insmod -k T1215_Kernel_Modules_and_Extensions
-a always,exit -F perm=x -F auid!=-1 -F path=/sbin/modprobe -k T1215_Kernel_Modules_and_Extensions
-a always,exit -F perm=x -F auid!=-1 -F path=/sbin/rmmod -k T1215_Kernel_Modules_and_Extensions
-a always,exit -F arch=b64 -S finit_module -S init_module -S delete_module -F auid!=-1 -k T1215_Kernel_Modules_and_Extensions
-a always,exit -F arch=b32 -S finit_module -S init_module -S delete_module -F auid!=-1 -k T1215_Kernel_Modules_and_Extensions
-w /etc/modprobe.conf -p wa -k T1215_Kernel_Modules_and_Extensions
-a always,exit -F arch=b64 -S kexec_load -k T1014_Rootkit
-a always,exit -F arch=b32 -S sys_kexec_load -k T1014_Rootkit

## Time Related Events
-a exit,always -F arch=b32 -S adjtimex -S settimeofday -S clock_settime -k T1099_Timestomp
-a exit,always -F arch=b64 -S adjtimex -S settimeofday -S clock_settime -k T1099_Timestomp
-a always,exit -F arch=b32 -S clock_settime -k T1099_Timestomp
-a always,exit -F arch=b64 -S clock_settime -k T1099_Timestomp
-w /etc/localtime -p wa -k T1099_Timestomp

## Stunnel
-w /usr/sbin/stunnel -p x -k T1079_Multilayer_Encryption

## Cron configuration & scheduled jobs related events
-w /etc/cron.allow -p wa -k T1168_Local_Job_Scheduling
-w /etc/cron.deny -p wa -k T1168_Local_Job_Scheduling
-w /etc/cron.d/ -p wa -k T1168_Local_Job_Scheduling
-w /etc/cron.daily/ -p wa -k T1168_Local_Job_Scheduling
-w /etc/cron.hourly/ -p wa -k T1168_Local_Job_Scheduling
-w /etc/cron.monthly/ -p wa -k T1168_Local_Job_Scheduling
-w /etc/cron.weekly/ -p wa -k T1168_Local_Job_Scheduling
-w /etc/crontab -p wa -k T1168_Local_Job_Scheduling
-w /var/spool/cron/crontabs/ -k T1168_Local_Job_Scheduling
-w /etc/inittab -p wa -k T1168_Local_Job_Scheduling
-w /etc/init.d/ -p wa -k T1168_Local_Job_Scheduling
-w /etc/init/ -p wa -k T1168_Local_Job_Scheduling
-w /etc/at.allow -p wa -k T1168_Local_Job_Scheduling
-w /etc/at.deny -p wa -k T1168_Local_Job_Scheduling
-w /var/spool/at/ -p wa -k T1168_Local_Job_Scheduling
-w /etc/anacrontab -p wa -k T1168_Local_Job_Scheduling

## Account Related Events
-w /etc/sudoers -p wa -k T1078_Valid_Accounts
-w /usr/bin/passwd -p x -k T1078_Valid_Accounts
-w /usr/sbin/groupadd -p x -k T1078_Valid_Accounts
-w /usr/sbin/groupmod -p x -k T1078_Valid_Accounts
-w /usr/sbin/addgroup -p x -k T1078_Valid_Accounts
-w /usr/sbin/useradd -p x -k T1078_Valid_Accounts
-w /usr/sbin/usermod -p x -k T1078_Valid_Accounts
-w /usr/sbin/adduser -p x -k T1078_Valid_Accounts

## Privleged Command Execution Related Events
-a always,exit -F path=/usr/sbin/userdel -F perm=x -F auid>=1000 -F auid!=4294967295 -k T1078_Valid_Accounts
-a always,exit -F path=/bin/ping -F perm=x -F auid>=1000 -F auid!=4294967295 -k T1078_Valid_Accounts
-a always,exit -F path=/bin/umount -F perm=x -F auid>=1000 -F auid!=4294967295 -k T1078_Valid_Accounts
-a always,exit -F path=/bin/mount -F perm=x -F auid>=1000 -F auid!=4294967295 -k T1078_Valid_Accounts
-a always,exit -F path=/bin/su -F perm=x -F auid>=1000 -F auid!=4294967295 -k T1078_Valid_Accounts
-a always,exit -F path=/bin/chgrp -F perm=x -F auid>=1000 -F auid!=4294967295 -k T1078_Valid_Accounts
-a always,exit -F path=/bin/ping6 -F perm=x -F auid>=1000 -F auid!=4294967295 -k T1078_Valid_Accounts
-a always,exit -F path=/sbin/pam_timestamp_check -F perm=x -F auid>=1000 -F auid!=4294967295 -k T1078_Valid_Accounts
-a always,exit -F path=/sbin/unix_chkpwd -F perm=x -F auid>=1000 -F auid!=4294967295 -k T1078_Valid_Accounts
-a always,exit -F path=/sbin/pwck -F perm=x -F auid>=1000 -F auid!=4294967295 -k T1078_Valid_Accounts
-a always,exit -F path=/usr/sbin/suexec -F perm=x -F auid>=1000 -F auid!=4294967295 -k T1078_Valid_Accounts
-a always,exit -F path=/usr/bin/sudo -F perm=x -F auid>=1000 -F auid!=4294967295 -k T1078_Valid_Accounts
-a always,exit -F path=/usr/bin/sudoedit -F perm=x -F auid>=1000 -F auid!=4294967295 -k T1078_Valid_Accounts
-a always,exit -F path=/usr/bin/at -F perm=x -F auid>=1000 -F auid!=4294967295 -k T1078_Valid_Accounts
-a always,exit -F path=/usr/bin/gpasswd -F perm=x -F auid>=1000 -F auid!=4294967295 -k T1078_Valid_Accounts
-a always,exit -F path=/usr/bin/crontab -F perm=x -F auid>=1000 -F auid!=4294967295 -k T1078_Valid_Accounts
-a always,exit -F path=/usr/bin/passwd -F perm=x -F auid>=1000 -F auid!=4294967295 -k T1078_Valid_Accounts
-a always,exit -F path=/usr/bin/chsh -F perm=x -F auid>=1000 -F auid!=4294967295 -k T1078_Valid_Accounts
-a always,exit -F path=/usr/bin/chfn -F perm=x -F auid>=1000 -F auid!=4294967295 -k T1078_Valid_Accounts
-a always,exit -F path=/usr/bin/chage -F perm=x -F auid>=1000 -F auid!=4294967295 -k T1078_Valid_Accounts
-a always,exit -F path=/usr/bin/setfacl -F perm=x -F auid>=1000 -F auid!=4294967295 -k T1078_Valid_Accounts
-a always,exit -F path=/usr/bin/chacl -F perm=x -F auid>=1000 -F auid!=4294967295 -k T1078_Valid_Accounts
-a always,exit -F path=/usr/bin/chcon -F perm=x -F auid>=1000 -F auid!=4294967295 -k T1078_Valid_Accounts
-a always,exit -F path=/usr/bin/newgrp -F perm=x -F auid>=1000 -F auid!=4294967295 -k T1078_Valid_Accounts
-a always,exit -F path=/usr/bin/newrole -F perm=x -F auid>=1000 -F auid!=4294967295 -k T1078_Valid_Accounts

## Media Export Related Events
-a always,exit -F arch=b32 -S mount -F auid>=1000 -F auid!=4294967295 -k T1052_Exfiltration_Over_Physical_Medium
-a always,exit -F arch=b64 -S mount -F auid>=1000 -F auid!=4294967295 -k T1052_Exfiltration_Over_Physical_Medium

## Session Related Events
-w /var/run/utmp -p wa -k T1108_Redundant_Access
-w /var/log/wtmp -p wa -k T1108_Redundant_Access
-w /var/log/btmp -p wa -k T1108_Redundant_Access

## Login Related Events
-w /var/log/faillog -p wa -k T1021_Remote_Services
-w /var/log/lastlog -p wa -k T1021_Remote_Services
-w /var/log/tallylog -p wa -k T1021_Remote_Services

## Pam Related Events
-w /etc/pam.d/ -p wa -k T1071_Standard_Application_Layer_Protocol
-w /etc/security/limits.conf -p wa -k T1071_Standard_Application_Layer_Protocol
-w /etc/security/pam_env.conf -p wa -k T1071_Standard_Application_Layer_Protocol
-w /etc/security/namespace.conf -p wa -k T1071_Standard_Application_Layer_Protocol
-w /etc/security/namespace.init -p wa -k T1071_Standard_Application_Layer_Protocol
-w /etc/pam.d/common-password -p wa -k T1201_Password_Policy_Discovery

## SSH Related Events
-w /etc/ssh/sshd_config -k T1021_Remote_Services

## Priv Escalation Related Events
-w /bin/su -p x -k T1169_Sudo
-w /usr/bin/sudo -p x -k T1169_Sudo
-w /etc/sudoers -p rw -k T1169_Sudo
-w /etc/sudoers.d/ -p wa -k T1169_Sudo
-a always,exit -F arch=b64 -S setuid -S setgid -S setreuid -S setregid -k T1166_Seuid_and_Setgid
-a always,exit -F arch=b32 -S setuid -S setgid -S setreuid -S setregid -k T1166_Seuid_and_Setgid
-a always,exit -F arch=b64 -S setuid -S setgid -S setreuid -S setregid -F exit=EPERM -k T1166_Seuid_and_Setgid
-a always,exit -F arch=b32 -S setuid -S setgid -S setreuid -S setregid -F exit=EPERM -k T1166_Seuid_and_Setgid

## Power state
-w /sbin/shutdown -p x -k Power_State_Change
-w /sbin/poweroff -p x -k Power_State_Change
-w /sbin/reboot -p x -k Power_State_Change
-w /sbin/halt -p x -k Power_State_Change

## Recon Related Events
-w /etc/group -p rxaw -k T1087_Account_Discovery
-w /etc/passwd -p rxaw -k T1087_Account_Discovery
-w /etc/gshadow -p rxaw -k T1087_Account_Discovery
-w /etc/shadow -p rxaw -k T1087_Account_Discovery
-w /etc/security/opasswd -k T1087_Account_Discovery
-w /usr/sbin/nologin -k T1087_Account_Discovery
-w /sbin/nologin -k T1087_Account_Discovery
-w /usr/bin/whoami -p x -k T1033_System_Owner_User_Discovery
-w /etc/hostname -p r -k T1082_System_Information_Discovery
-w /sbin/iptables -p x -k T1082_System_Information_Discovery
-w /sbin/ifconfig -p x -k T1082_System_Information_Discovery
-w /etc/login.defs -p wa -k T1082_System_Information_Discovery
-w /etc/resolv.conf -k T1016_System_Network_Configuration_Discovery
-w /etc/hosts.allow -k T1016_System_Network_Configuration_Discovery
-w /etc/hosts.deny -k T1016_System_Network_Configuration_Discovery
-w /etc/securetty -p wa -k T1082_System_Information_Discovery
-w /usr/sbin/tcpdump -p x -k T1049_System_Network_Connections_discovery
-w /usr/sbin/traceroute -p x -k T1049_System_Network_Connections_discovery
-w /usr/bin/wireshark -p x -k T1049_System_Network_Connections_discovery
-w /usr/bin/rawshark -p x -k T1049_System_Network_Connections_discovery

## Remote Access Related Events
-w /usr/bin/wget -p x -k T1219_Remote_Access_Tools
-w /usr/bin/curl -p x -k T1219_Remote_Access_Tools
-w /usr/bin/base64 -p x -k T1219_Remote_Access_Tools
-w /bin/nc -p x -k T1219_Remote_Access_Tools
-w /bin/netcat -p x -k T1219_Remote_Access_Tools
-w /usr/bin/ncat -p x -k T1219_Remote_Access_Tools
-w /usr/bin/ssh -p x -k T1219_Remote_Access_Tools
-w /usr/bin/socat -p x -k T1219_Remote_Access_Tools
-w /usr/bin/rdesktop -p x -k T1219_Remote_Access_Tools

## Critical elements access failures
-a exit,always -F arch=b64 -S open -F dir=/etc -F success=0 -k T1068_Exploitation_for_Privilege_Escalation
-a exit,always -F arch=b64 -S open -F dir=/bin -F success=0 -k T1068_Exploitation_for_Privilege_Escalation
-a exit,always -F arch=b64 -S open -F dir=/sbin -F success=0 -k T1068_Exploitation_for_Privilege_Escalation
-a exit,always -F arch=b64 -S open -F dir=/usr/bin -F success=0 -k T1068_Exploitation_for_Privilege_Escalation
-a exit,always -F arch=b64 -S open -F dir=/usr/sbin -F success=0 -k T1068_Exploitation_for_Privilege_Escalation
-a exit,always -F arch=b64 -S open -F dir=/var -F success=0 -k T1068_Exploitation_for_Privilege_Escalation
-a exit,always -F arch=b64 -S open -F dir=/home -F success=0 -k T1068_Exploitation_for_Privilege_Escalation
-a exit,always -F arch=b64 -S open -F dir=/srv -F success=0 -k T1068_Exploitation_for_Privilege_Escalation

## Code injection Related Events
-a always,exit -F arch=b32 -S ptrace -k T1055_Process_Injection
-a always,exit -F arch=b64 -S ptrace -k T1055_Process_Injection
-a always,exit -F arch=b32 -S ptrace -F a0=0x4 -k T1055_Process_Injection
-a always,exit -F arch=b64 -S ptrace -F a0=0x4 -k T1055_Process_Injection
-a always,exit -F arch=b32 -S ptrace -F a0=0x5 -k T1055_Process_Injection
-a always,exit -F arch=b64 -S ptrace -F a0=0x5 -k T1055_Process_Injection
-a always,exit -F arch=b32 -S ptrace -F a0=0x6 -k T1055_Process_Injection
-a always,exit -F arch=b64 -S ptrace -F a0=0x6 -k T1055_Process_Injection
-w /etc/ld.so.conf -p wa -k T1055_Process_Injection
-w /bin/systemctl -p wa -k T1055_Process_Injection
-w /etc/systemd/ -p wa -k T1055_Process_Injection

## Socket Creations
-a always,exit -F arch=b32 -S socket -F a0=2  -k T1011_Exfiltration_Over_Other_Network_Medium
-a always,exit -F arch=b64 -S socket -F a0=2  -k T1011_Exfiltration_Over_Other_Network_Medium
-a always,exit -F arch=b32 -S socket -F a0=10 -k T1011_Exfiltration_Over_Other_Network_Medium
-a always,exit -F arch=b64 -S socket -F a0=10 -k T1011_Exfiltration_Over_Other_Network_Medium

## Shell configuration Persistence Related Events
-w /etc/profile.d/ -p wa -k T1156_bash_profile_and_bashrc
-w /etc/profile -p wa -k T1156_bash_profile_and_bashrc
-w /etc/shells -p wa -k T1156_bash_profile_and_bashrc
-w /etc/bashrc -p wa -k T1156_bash_profile_and_bashrc
-w /etc/csh.cshrc -p wa -k T1156_bash_profile_and_bashrc
-w /etc/csh.login -p wa -k T1156_bash_profile_and_bashrc

## Media mount
-a always,exit -F arch=b32 -S mount -S umount -S umount2 -F auid!=-1 -k T1200_Hardware_Additions
-a always,exit -F arch=b64 -S mount -S umount2 -F auid!=-1 -k T1200_Hardware_Additions

## Performance Related Events
-a exit,always -F arch=b32 -S all -k T1068_Exploitation_for_Privilege_Escalation_monitoring
-a exit,always -F arch=b64 -S all -k T1068_Exploitation_for_Privilege_Escalation_monitoring

# High Volume Events ----------------------------------------------------------
## Remove them if they cause issues
## Root command executions
-a always,exit -F arch=b64 -S execve -F uid=0 -F auid!=4294967295 -k T1068_Exploitation_for_Privilege_Escalation_root_cmd
-a always,exit -F arch=b32 -S execve -F uid=0 -F auid!=4294967295 -k T1068_Exploitation_for_Privilege_Escalation_root_cmd

## File Access
### Unauthorized Access (unsuccessful)
-a always,exit -F arch=b32 -S chmod,fchmod,fchmodat -F auid>=1000 -F auid!=4294967295 -k T1166_Seuid_and_Setgid
-a always,exit -F arch=b32 -S chown,fchown,fchownat,lchown -F auid>=1000 -F auid!=4294967295 -k T1166_Seuid_and_Setgid
-a always,exit -F arch=b32 -S setxattr,lsetxattr,fsetxattr,removexattr,lremovexattr,fremovexattr -F auid>=1000 -F auid!=4294967295 -k T1166_Seuid_and_Setgid
-a always,exit -F arch=b64 -S chmod,fchmod,fchmodat -F auid>=1000 -F auid!=4294967295 -k T1166_Seuid_and_Setgid
-a always,exit -F arch=b64 -S chown,fchown,fchownat,lchown -F auid>=1000 -F auid!=4294967295 -k T1166_Seuid_and_Setgid
-a always,exit -F arch=b64 -S setxattr,lsetxattr,fsetxattr,removexattr,lremovexattr,fremovexattr -F auid>=1000 -F auid!=4294967295 -k T1166_Seuid_and_Setgid

### Unsuccessful Creation
-a always,exit -F arch=b32 -S creat,open,openat,open_by_handle_at,truncate,ftruncate -F exit=-EACCES -F auid>=1000 -F auid!=4294967295 -k T1068_Exploitation_for_Privilege_Escalation_file_access
-a always,exit -F arch=b32 -S creat,open,openat,open_by_handle_at,truncate,ftruncate -F exit=-EPERM -F auid>=1000 -F auid!=4294967295 -k T1068_Exploitation_for_Privilege_Escalation_file_access
-a always,exit -F arch=b64 -S creat,open,openat,open_by_handle_at,truncate,ftruncate -F exit=-EACCES -F auid>=1000 -F auid!=4294967295 -k T1068_Exploitation_for_Privilege_Escalation_file_access
-a always,exit -F arch=b64 -S creat,open,openat,open_by_handle_at,truncate,ftruncate -F exit=-EPERM -F auid>=1000 -F auid!=4294967295 -k T1068_Exploitation_for_Privilege_Escalation_file_access

### Unsuccessful Modification
-a always,exit -F arch=b32 -S rename,renameat,link,linkat,symlink,symlinkat -F exit=-EACCES -F auid>=1000 -F auid!=4294967295 -k T1068_Exploitation_for_Privilege_Escalation_file_modify
-a always,exit -F arch=b32 -S rename,renameat,link,linkat,symlink,symlinkat -F exit=-EPERM -F auid>=1000 -F auid!=4294967295 -k T1068_Exploitation_for_Privilege_Escalation_file_modify
-a always,exit -F arch=b64 -S rename,renameat,link,linkat,symlink,symlinkat -F exit=-EACCES -F auid>=1000 -F auid!=4294967295 -k T1068_Exploitation_for_Privilege_Escalation_file_modify
-a always,exit -F arch=b64 -S rename,renameat,link,linkat,symlink,symlinkat -F exit=-EPERM -F auid>=1000 -F auid!=4294967295 -k T1068_Exploitation_for_Privilege_Escalation_file_modify

## 32bit API Exploitation
-a always,exit -F arch=b32 -S mknod,mknodat -k T1068_Exploitation_for_Privilege_Escalation_mknod
-a always,exit -F arch=b64 -S mknod,mknodat -k T1068_Exploitation_for_Privilege_Escalation_mknod

## Application Deployment Software
-w /usr/bin/rpm -p x -k T1017_Application_Deployment_Software
-w /usr/bin/yum -p x -k T1017_Application_Deployment_Software
-w /usr/bin/dpkg -p x -k T1017_Application_Deployment_Software
-w /usr/bin/apt-add-repository -p x -k T1017_Application_Deployment_Software
-w /usr/bin/apt-get -p x -k T1017_Application_Deployment_Software
-w /usr/bin/aptitude -p x -k T1017_Application_Deployment_Software
-w /usr/bin/zypper -p x -k T1017_Application_Deployment_Software
-w /usr/bin/snap -p x -k T1017_Application_Deployment_Software

## CHEF
-w /etc/chef -p wa -k T1017_Application_Deployment_Software

## T1136 - Create Account
-a always,exit -F arch=b64 -S useradd,usermod,userdel,groupadd,groupmod,groupdel -F auid>=1000 -F auid!=4294967295 -k T1136_Create_Account
-a always,exit -F arch=b32 -S useradd,usermod,userdel,groupadd,groupmod,groupdel -F auid>=1000 -F auid!=4294967295 -k T1136_Create_Account

## T1070 - Indicator Removal on Host
-a always,exit -F arch=b64 -S unlink,unlinkat,rename,renameat -F auid>=1000 -F auid!=4294967295 -k T1070_Indicator_Removal
-a always,exit -F arch=b32 -S unlink,unlinkat,rename,renameat -F auid>=1000 -F auid!=4294967295 -k T1070_Indicator_Removal

## T1105 - Ingress Tool Transfer
-a always,exit -F arch=b64 -S open,openat,creat -F dir=/tmp -F success=1 -F auid>=1000 -F auid!=4294967295 -k T1105_Ingress_Tool_Transfer
-a always,exit -F arch=b32 -S open,openat,creat -F dir=/tmp -F success=1 -F auid>=1000 -F auid!=4294967295 -k T1105_Ingress_Tool_Transfer
-a always,exit -F arch=b64 -S open,openat,creat -F dir=/var/tmp -F success=1 -F auid>=1000 -F auid!=4294967295 -k T1105_Ingress_Tool_Transfer
-a always,exit -F arch=b32 -S open,openat,creat -F dir=/var/tmp -F success=1 -F auid>=1000 -F auid!=4294967295 -k T1105_Ingress_Tool_Transfer

## T1059 - Command and Scripting Interpreter
-a always,exit -F arch=b64 -S execve -F auid>=1000 -F auid!=4294967295 -k T1059_Command_and_Scripting_Interpreter
-a always,exit -F arch=b32 -S execve -F auid>=1000 -F auid!=4294967295 -k T1059_Command_and_Scripting_Interpreter

## T1055 - Process Injection
-a always,exit -F arch=b64 -S ptrace -F a0=0x10 -F auid>=1000 -F auid!=4294967295 -k T1055_Process_Injection
-a always,exit -F arch=b32 -S ptrace -F a0=0x10 -F auid>=1000 -F auid!=4294967295 -k T1055_Process_Injection

## T1082 - System Information Discovery
-a always,exit -F arch=b64 -S uname -F auid>=1000 -F auid!=4294967295 -k T1082_System_Information_Discovery
-a always,exit -F arch=b32 -S uname -F auid>=1000 -F auid!=4294967295 -k T1082_System_Information_Discovery

## T1016 - System Network Configuration Discovery
-a always,exit -F arch=b64 -S socket,connect,accept,bind -F auid>=1000 -F auid!=4294967295 -k T1016_System_Network_Configuration_Discovery
-a always,exit -F arch=b32 -S socket,connect,accept,bind -F auid>=1000 -F auid!=4294967295 -k T1016_System_Network_Configuration_Discovery

## Files access
-w /etc/hosts -p wa -k T1027_Obfuscated_Files_or_Information
-w /etc/hostname -k T1082_System_Information_Discovery_hostname
-w /etc/network/ -p wa -k T1016_System_Network_Configuration_Discovery
-w /etc/netplan/ -p wa -k T1016_System_Network_Configuration_Discovery

## T1037 - Boot or Logon Initialization Scripts
-w /etc/init.d/ -p wa -k T1037_Boot_or_Logon_Initialization_Scripts
-w /etc/systemd/system/ -p wa -k T1037_Boot_or_Logon_Initialization_Scripts

## T1543 - Create or Modify System Process
-w /usr/lib/systemd/system/ -p wa -k T1543_Create_or_Modify_System_Process
-w /lib/systemd/system/ -p wa -k T1543_Create_or_Modify_System_Process
-w /etc/systemd/user/ -p wa -k T1543_Create_or_Modify_System_Process
-w /lib/systemd/user/ -p wa -k T1543_Create_or_Modify_System_Process

## Kernel module loading (T1547)
-a always,exit -F arch=b64 -S init_module,delete_module -F auid>=1000 -F auid!=4294967295 -k T1547_Kernel_modules
-a always,exit -F arch=b32 -S init_module,delete_module -F auid>=1000 -F auid!=4294967295 -k T1547_Kernel_modules

## File integrity monitoring
-w /etc/ld.so.conf -p wa -k T1055_Process_Injection_ld
-w /etc/ld.so.conf.d/ -p wa -k T1055_Process_Injection_ld

# Make the configuration immutable --------------------------------------------
## IMPORTANT: Uncomment the following line to make the configuration immutable
## This prevents any rules from being changed until a reboot
# -e 2
FULL_AUDIT_RULES_EOF
}

# ===============================================================================
# AUDISP CONFIGURATION
# ===============================================================================

configure_audisp() {
    log "INFO" "Ubuntu sürümüne göre audisp yapılandırılıyor..."
    
    backup_file "$AUDISP_SYSLOG_CONF"
    
    # Sürüme göre uygun dizini oluştur
    if [[ "$AUDISP_METHOD" == "legacy" ]]; then
        mkdir -p "$AUDISP_PLUGINS_DIR"
        log "INFO" "Legacy audisp yapılandırması (Ubuntu $UBUNTU_VERSION)"
    else
        mkdir -p "$AUDIT_PLUGINS_DIR"
        log "INFO" "Modern audit yapılandırması (Ubuntu $UBUNTU_VERSION)"
    fi
    
    # Syslog plugin yapılandırması
    cat > "$AUDISP_SYSLOG_CONF" << 'EOF'
# QRadar Universal Ubuntu Audisp Configuration
active = yes
direction = out
path = builtin_syslog
type = builtin
args = LOG_LOCAL3
format = string
EOF
    
    chmod 640 "$AUDISP_SYSLOG_CONF"
    success "Audisp syslog plugin yapılandırıldı ($AUDISP_METHOD method)"
}

# ===============================================================================
# RSYSLOG CONFIGURATION
# ===============================================================================

configure_rsyslog() {
    log "INFO" "Rsyslog QRadar iletimi yapılandırılıyor..."

    backup_file "$RSYSLOG_QRADAR_CONF"

    # Create 99-qradar.conf directly
    cat > "$RSYSLOG_QRADAR_CONF" << EOF
# QRadar Log Forwarding Configuration v4.2.1
# Ubuntu Universal Edition

# Global settings
module(load="omfwd")
module(load="mmjsonparse")
module(load="omprogram")
module(load="imfile")

# Template for QRadar
template(name="QRadarFormat" type="string" string="<%PRI%>%TIMESTAMP:::date-rfc3339% %HOSTNAME% %app-name%: %msg%\\n")

# Template for QRadar Ubuntu format
template(name="QRadarUbuntuFormat" type="string" 
    string="<%PRI%>%TIMESTAMP:::date-rfc3339% %HOSTNAME% ubuntu-audit: type=\$.audit_type auid=\$.auid uid=\$.uid euid=\$.euid pid=\$.pid exe=\$.exe success=\$.success key=\$.key cmd=\$.full_command %msg%\\n"
)

# LEEF v2 Template for Ubuntu
template(name="LEEFv2Ubuntu" type="string" 
    string="<%PRI%>%TIMESTAMP:::date-rfc3339% %HOSTNAME% LEEF:2.0|Linux|Ubuntu|$UBUNTU_VERSION|%app-name%|devTime=%TIMESTAMP:::date-unixtimestamp%|devTimeFormat=epoch|cat=Audit|sev=\$.severity|usrName=\$.uid_name|src=\$.src_ip|dst=\$.dst_ip|proto=\$.protocol|srcPort=\$.src_port|dstPort=\$.dst_port|cmd=\$.full_command|fileName=\$.filename|fileHash=\$.hash|processId=\$.pid|parentProcessId=\$.ppid|identSrc=\$.auid|accountName=\$.acct|reason=\$.reason%msg%\\n"
)

# Main queue for reliable forwarding
main_queue(
    queue.type="linkedList"
    queue.filename="qradar_main_queue"
    queue.maxDiskSpace="2g"
    queue.size="100000"
    queue.dequeueBatchSize="1000"
    queue.saveOnShutdown="on"
    queue.timeoutShutdown="10000"
)

# Ruleset for processing audit logs
ruleset(name="qradar_audit") {
    # Extract audit fields
    set \$.audit_type = exec_template("/usr/local/bin/extract_audit_type.sh");
    set \$.audit_result = exec_template("/usr/local/bin/extract_audit_result.sh");
    
    # Set severity based on audit result
    if (\$.audit_result == "failed") then {
        set \$.severity = "5";
    } else {
        set \$.severity = "3";
    }
    
    # EXECVE command reconstruction
    if (\$msg contains 'type=EXECVE') then {
        action(
            type="omprog"
            binary="$CONCAT_SCRIPT_PATH"
            template="QRadarFormat"
        )
        stop
    }

    # Forward to QRadar with both formats (LEEF v2 + Traditional)
    # LEEF v2 format
    action(
        type="omfwd"
        target="$QRADAR_IP"
        port="$QRADAR_PORT"
        protocol="tcp"
        template="LEEFv2Ubuntu"
        queue.type="linkedList"
        queue.size="50000"
        action.resumeRetryCount="-1"
    )
    
    # Traditional format
    action(
        type="omfwd"
        target="$QRADAR_IP"
        port="$QRADAR_PORT"
        protocol="tcp"
        template="QRadarUbuntuFormat"
        queue.type="linkedList"
        queue.size="50000"
        action.resumeRetryCount="-1"
    )
    stop
}

# Input for audit logs
if (\$syslogfacility-text == 'local3') then {
    call qradar_audit
}
EOF

    # Create rsyslog.conf
    backup_file "/etc/rsyslog.conf"
    cat > "/etc/rsyslog.conf" << 'RSYSLOG_CONF_EOF'
# /etc/rsyslog.conf configuration file for rsyslog
#
# For more information install rsyslog-doc and see
# /usr/share/doc/rsyslog-doc/html/configuration/index.html
#
# Default logging rules can be found in /etc/rsyslog.d/50-default.conf

#################
#### MODULES ####
#################

module(load="imuxsock") # provides support for local system logging
module(load="imklog")   # provides kernel logging support
#module(load="immark")  # provides --MARK-- message capability

# provides UDP syslog reception
#module(load="imudp")
#input(type="imudp" port="514")

# provides TCP syslog reception
#module(load="imtcp")
#input(type="imtcp" port="514")

# provides kernel logging support and enable non-kernel klog messages
module(load="imklog" permitnonkernelfacility="on")

###########################
#### GLOBAL DIRECTIVES ####
###########################

#
# Use traditional timestamp format.
# To enable high precision timestamps, comment out the following line.
#
$ActionFileDefaultTemplate RSYSLOG_TraditionalFileFormat

# Filter duplicated messages
$RepeatedMsgReduction on

#
# Set the default permissions for all log files.
#
$FileOwner syslog
$FileGroup adm
$FileCreateMode 0640
$DirCreateMode 0755
$Umask 0022
$PrivDropToUser syslog
$PrivDropToGroup syslog

#
# Where to place spool and state files
#
$WorkDirectory /var/spool/rsyslog

#
# Include all config files in /etc/rsyslog.d/
#
$IncludeConfig /etc/rsyslog.d/*.conf
RSYSLOG_CONF_EOF
    chmod 644 "/etc/rsyslog.conf"

    # Create ignore_programs.json
    mkdir -p "/etc/rsyslog.d"
    backup_file "/etc/rsyslog.d/ignore_programs.json"
    cat > "/etc/rsyslog.d/ignore_programs.json" << 'IGNORE_PROGRAMS_EOF'
{
  "version": 1,
  "nomatch": "PASS",
  "type": "string",
  "table": [
    {"index": "systemd", "value": "IGNORE"},
    {"index": "systemd-resolved", "value": "IGNORE"},
    {"index": "systemd-timesyncd", "value": "IGNORE"},
    {"index": "systemd-networkd", "value": "IGNORE"},
    {"index": "systemd-journald", "value": "IGNORE"},
    {"index": "systemd-logind", "value": "IGNORE"},
    {"index": "snapd", "value": "IGNORE"},
    {"index": "packagekitd", "value": "IGNORE"},
    {"index": "polkitd", "value": "IGNORE"},
    {"index": "dbus", "value": "IGNORE"},
    {"index": "dbus-daemon", "value": "IGNORE"},
    {"index": "NetworkManager", "value": "IGNORE"},
    {"index": "ModemManager", "value": "IGNORE"},
    {"index": "wpa_supplicant", "value": "IGNORE"},
    {"index": "avahi-daemon", "value": "IGNORE"},
    {"index": "colord", "value": "IGNORE"},
    {"index": "cups", "value": "IGNORE"},
    {"index": "cups-browsed", "value": "IGNORE"},
    {"index": "gnome-shell", "value": "IGNORE"},
    {"index": "gdm", "value": "IGNORE"},
    {"index": "udisks2", "value": "IGNORE"},
    {"index": "rtkit-daemon", "value": "IGNORE"},
    {"index": "accounts-daemon", "value": "IGNORE"}
  ]
}
IGNORE_PROGRAMS_EOF
    chmod 644 "/etc/rsyslog.d/ignore_programs.json"

    # Create rsyslog parser configuration for audit logs
    cat > "/etc/rsyslog.d/01-qradar-parsers.conf" << 'PARSER_CONF_EOF'
# QRadar Audit Log Parsing Rules
# This file contains mmnormalize rules for parsing audit logs

# Load the mmnormalize module
module(load="mmnormalize")

# Define parsing rules for different audit types
# These rules extract fields from audit messages for better SIEM integration

# SYSCALL parsing
parser(name="syscall.parser" type="string" rulebase="/etc/rsyslog.d/audit.rulebase")

# USER_AUTH parsing  
parser(name="userauth.parser" type="string" rulebase="/etc/rsyslog.d/audit.rulebase")

# USER_CMD parsing
parser(name="usercmd.parser" type="string" rulebase="/etc/rsyslog.d/audit.rulebase")

# EXECVE parsing
parser(name="execve.parser" type="string" rulebase="/etc/rsyslog.d/audit.rulebase")
PARSER_CONF_EOF
    chmod 644 "/etc/rsyslog.d/01-qradar-parsers.conf"

    # Create audit rulebase file
    cat > "/etc/rsyslog.d/audit.rulebase" << 'AUDIT_RULEBASE_EOF'
version=2

# USER_AUTH parsing
rule=:%type:word% msg=audit(%audit_epoch:number%:%audit_counter:number%): pid=%pid:number% uid=%uid:number% auid=%auid:number% ses=%ses:number% msg='op=%op:word% acct="%acct:word%" exe="%exe:char-to:"%" hostname=%hostname:word% addr=%addr:ipv4% terminal=%terminal:word% res=%res:word%'%

# USER_CMD parsing
rule=:%type:word% msg=audit(%audit_epoch:number%:%audit_counter:number%): pid=%pid:number% uid=%uid:number% auid=%auid:number% ses=%ses:number% msg='cwd="%cwd:char-to:"%" cmd=%cmd:quoted-string% terminal=%terminal:word% res=%res:word%'%

# SYSCALL parsing
rule=:%type:word% msg=audit(%audit_epoch:number%:%audit_counter:number%): arch=%arch:word% syscall=%syscall:number% success=%success:word% exit=%exit:number% a0=%a0:word% a1=%a1:word% a2=%a2:word% a3=%a3:word% items=%items:number% ppid=%ppid:number% pid=%pid:number% auid=%auid:number% uid=%uid:number% gid=%gid:number% euid=%euid:number% suid=%suid:number% fsuid=%fsuid:number% egid=%egid:number% sgid=%sgid:number% fsgid=%fsgid:number% tty=%tty:word% ses=%ses:number% comm="%comm:char-to:"%" exe="%exe:char-to:"%" key="%key:char-to:"%"%

# EXECVE parsing
rule=:%type:word% msg=audit(%audit_epoch:number%:%audit_counter:number%): argc=%argc:number% a0="%a0:char-to:"%" a1="%a1:char-to:"%" a2="%a2:char-to:"%" a3="%a3:char-to:"%"%
AUDIT_RULEBASE_EOF
    chmod 644 "/etc/rsyslog.d/audit.rulebase"

    success "Rsyslog Ubuntu Universal yapılandırması tamamlandı"
}

# ===============================================================================
# FALLBACK CONFIGURATION
# ===============================================================================

configure_direct_audit_fallback() {
    log "INFO" "Doğrudan audit.log izleme fallback yapılandırması ekleniyor..."
    
    # Rsyslog yapılandırmasına fallback ekle
    cat >> "$RSYSLOG_QRADAR_CONF" << EOF

# =================================================================
# FALLBACK: Doğrudan audit.log dosyası izleme
# =================================================================
# Audit rules yüklenemediği durumlarda kullanılır

input(
    type="imfile"
    file="/var/log/audit/audit.log"
    tag="audit-direct"
    facility="local3"
    ruleset="direct_audit_processing"
)

ruleset(name="direct_audit_processing") {
    # Extract audit fields for LEEF processing
    set \$.audit_type = re_extract(\$msg, "type=([A-Z_]+)", 0, 1, "UNKNOWN");
    set \$.auid = re_extract(\$msg, "auid=([0-9-]+)", 0, 1, "-1");
    set \$.uid = re_extract(\$msg, "uid=([0-9]+)", 0, 1, "-1");
    set \$.euid = re_extract(\$msg, "euid=([0-9]+)", 0, 1, "-1");
    set \$.pid = re_extract(\$msg, "pid=([0-9]+)", 0, 1, "-1");
    set \$.exe = re_extract(\$msg, 'exe="([^"]+)"', 0, 1, "unknown");
    set \$.success = re_extract(\$msg, "success=([a-z]+)", 0, 1, "unknown");
    set \$.key = re_extract(\$msg, 'key="([^"]+)"', 0, 1, "none");

    # Enhanced EXECVE processing in fallback mode
    if (\$msg contains "type=EXECVE") then {
        # Enhanced EXECVE command reconstruction with extended arguments
        set \$.a0 = re_extract(\$msg, 'a0="([^"]+)"', 0, 1, "");
        set \$.a1 = re_extract(\$msg, 'a1="([^"]+)"', 0, 1, "");
        set \$.a2 = re_extract(\$msg, 'a2="([^"]+)"', 0, 1, "");
        set \$.a3 = re_extract(\$msg, 'a3="([^"]+)"', 0, 1, "");
        set \$.a4 = re_extract(\$msg, 'a4="([^"]+)"', 0, 1, "");
        set \$.a5 = re_extract(\$msg, 'a5="([^"]+)"', 0, 1, "");
        set \$.a6 = re_extract(\$msg, 'a6="([^"]+)"', 0, 1, "");
        set \$.a7 = re_extract(\$msg, 'a7="([^"]+)"', 0, 1, "");
        set \$.a8 = re_extract(\$msg, 'a8="([^"]+)"', 0, 1, "");
        set \$.a9 = re_extract(\$msg, 'a9="([^"]+)"', 0, 1, "");

        # Build complete command line with all arguments
        set \$.full_command = \$.a0;
        if (\$.a1 != "") then set \$.full_command = \$.full_command & " " & \$.a1;
        if (\$.a2 != "") then set \$.full_command = \$.full_command & " " & \$.a2;
        if (\$.a3 != "") then set \$.full_command = \$.full_command & " " & \$.a3;
        if (\$.a4 != "") then set \$.full_command = \$.full_command & " " & \$.a4;
        if (\$.a5 != "") then set \$.full_command = \$.full_command & " " & \$.a5;
        if (\$.a6 != "") then set \$.full_command = \$.full_command & " " & \$.a6;
        if (\$.a7 != "") then set \$.full_command = \$.full_command & " " & \$.a7;
        if (\$.a8 != "") then set \$.full_command = \$.full_command & " " & \$.a8;
        if (\$.a9 != "") then set \$.full_command = \$.full_command & " " & \$.a9;

        # Send with traditional parser
        action(
            type="omprog"
            binary="$CONCAT_SCRIPT_PATH"
            template="RSYSLOG_TraditionalFileFormat"
        )

        # Send LEEF v2 format directly
        action(
            type="omfwd"
            target="$QRADAR_IP"
            port="$QRADAR_PORT"
            protocol="tcp"
            template="LEEFv2Ubuntu"
            queue.type="linkedlist"
            queue.size="25000"
            action.resumeRetryCount="-1"
        )

        # Send traditional format directly
        action(
            type="omfwd"
            target="$QRADAR_IP"
            port="$QRADAR_PORT"
            protocol="tcp"
            template="QRadarUbuntuFormat"
            queue.type="linkedlist"
            queue.size="25000"
            action.resumeRetryCount="-1"
        )
        stop
    } else {
        set \$.full_command = "N/A";
    }

    # Diğer audit olaylarını dual format ile ilet (LEEF v2 + Traditional)
    # LEEF v2 format
    action(
        type="omfwd"
        target="$QRADAR_IP"
        port="$QRADAR_PORT"
        protocol="tcp"
        template="LEEFv2Ubuntu"
        queue.type="linkedlist"
        queue.size="25000"
        action.resumeRetryCount="-1"
        action.reportSuspension="on"
    )

    # Traditional format
    action(
        type="omfwd"
        target="$QRADAR_IP"
        port="$QRADAR_PORT"
        protocol="tcp"
        template="QRadarUbuntuFormat"
        queue.type="linkedlist"
        queue.size="25000"
        action.resumeRetryCount="-1"
        action.reportSuspension="on"
    )

    stop
}
EOF
    
    success "Doğrudan audit.log izleme fallback eklendi"
}

# ===============================================================================
# SERVICE MANAGEMENT
# ===============================================================================

restart_services() {
    if [[ "$DRY_RUN" == true ]]; then
        log "INFO" "DRY RUN: Skipping service restarts."
        return
    fi

    log "INFO" "Servisler yeniden başlatılıyor..."
    
    # Servisleri enable et
    safe_execute "auditd servisini enable etme" systemctl enable auditd
    safe_execute "rsyslog servisini enable etme" systemctl enable rsyslog
    
    # Servisleri durdur
    safe_execute "auditd servisini durdurma" systemctl stop auditd || true
    safe_execute "rsyslog servisini durdurma" systemctl stop rsyslog || true
    
    sleep 3
    
    # Auditd'yi başlat
    retry_operation "auditd servisini başlatma" systemctl start "auditd"
    
    sleep 2
    
    # Audit kurallarını yükle (multiple methods)
    load_audit_rules
    
    # Rsyslog'u başlat
    retry_operation "rsyslog servisini başlatma" systemctl start "rsyslog"
    
    success "Tüm servisler başarıyla yapılandırıldı ve başlatıldı"
}

load_audit_rules() {
    log "INFO" "Audit kuralları yükleniyor..."
    
    # Method 1: augenrules (Ubuntu 16.04+)
    if command_exists augenrules; then
        if safe_execute "augenrules ile kural yükleme" augenrules --load; then
            success "Audit kuralları augenrules ile yüklendi"
            return
        fi
    fi
    
    # Method 2: auditctl ile doğrudan yükleme
    if safe_execute "auditctl ile kural yükleme" auditctl -R "$AUDIT_RULES_FILE"; then
        success "Audit kuralları auditctl ile yüklendi"
        return
    fi
    
    # Method 3: Satır satır yükleme (fallback)
    log "INFO" "Fallback: Kurallar satır satır yükleniyor..."
    local rules_loaded=0
    while IFS= read -r line; do
        if [[ -n "$line" ]] && [[ ! "$line" =~ ^[[:space:]]*# ]] && [[ "$line" =~ ^[[:space:]]*- ]]; then
            if [[ "$line" == "-e 2" ]]; then
                continue  # İmmutable flag'i son olarak uygula
            fi
            if auditctl "$line" >> "$LOG_FILE" 2>&1; then
                ((rules_loaded++))
            fi
        fi
    done < "$AUDIT_RULES_FILE"
    
    if [[ $rules_loaded -gt 0 ]]; then
        success "$rules_loaded audit kuralı satır satır yüklendi"
    else
        warn "Hiçbir audit kuralı yüklenemedi - fallback yapılandırması devreye alınacak"
    fi
}

# ===============================================================================
# VALIDATION AND TESTING
# ===============================================================================

run_validation_tests() {
    log "INFO" "Sistem doğrulama testleri çalıştırılıyor..."

    # DRY-RUN'da servis testlerini atla
    if [[ "$DRY_RUN" == true ]]; then
        log "INFO" "DRY-RUN: servis doğrulama testleri atlandı"
        return
    fi

    # Servis durumu kontrolü
    local services=("auditd" "rsyslog")
    for service in "${services[@]}"; do
        if detect_init && systemctl is-active --quiet "$service"; then
            success "$service servisi çalışıyor"
        else
            warn "$service servisi çalışmıyor - başlatmaya çalışılıyor..."
            safe_execute "$service servisini başlatma" systemctl start "$service"
        fi
    done
    
    # Rsyslog yapılandırma sözdizimi kontrolü
    if rsyslogd -N1 >> "$LOG_FILE" 2>&1; then
        success "Rsyslog yapılandırması geçerli"
    else
        warn "Rsyslog yapılandırma doğrulaması başarısız (servis çalışıyorsa normal)"
    fi
    
    # EXECVE parser testi
    if python3 "$CONCAT_SCRIPT_PATH" --test >> "$LOG_FILE" 2>&1; then
        success "EXECVE parser test başarılı"
    else
        warn "EXECVE parser test başarısız"
    fi
    
    # Yerel syslog testi
    local test_message
test_message="QRadar Ubuntu Universal Installer test $(date '+%Y%m%d%H%M%S')"
    logger -p user.info "$test_message"
    sleep 3
    
    if grep -q "$test_message" "$SYSLOG_FILE"; then
        success "Yerel syslog test başarılı"
    else
        warn "Yerel syslog test başarısız"
    fi
    
    # QRadar bağlantı testi
    test_qradar_connectivity
    
    # Audit functionality test
    test_audit_functionality
}

test_qradar_connectivity() {
    log "INFO" "QRadar bağlantısı test ediliyor..."
    
    if timeout 5 bash -c "cat < /dev/null > /dev/tcp/$QRADAR_IP/$QRADAR_PORT" 2>/dev/null; then
        success "QRadar bağlantısı ($QRADAR_IP:$QRADAR_PORT) başarılı"
    elif command_exists nc; then
        if timeout 5 nc -z "$QRADAR_IP" "$QRADAR_PORT" 2>/dev/null; then
            success "QRadar bağlantısı (nc ile) başarılı"
        else
            warn "QRadar'a bağlanılamıyor: $QRADAR_IP:$QRADAR_PORT"
        fi
    else
        warn "QRadar bağlantı testi yapılamıyor - nc aracı bulunamadı"
    fi
}

test_audit_functionality() {
    log "INFO" "Audit fonksiyonalitesi test ediliyor..."
    
    # Güvenli audit olayı tetikle
    cat /etc/passwd > /dev/null 2>&1 || true
    sleep 2
    
    # Audit olayını kontrol et
    if command_exists ausearch; then
        if ausearch --start today -k T1087_Account_Discovery 2>/dev/null | grep -q "type=SYSCALL"; then
            success "Audit logging çalışıyor"
        else
            warn "Audit logging test başarısız"
        fi
    else
        log "INFO" "ausearch mevcut değil, audit test atlanıyor"
    fi
}

# ===============================================================================
# COMPREHENSIVE SETUP SUMMARY
# ===============================================================================

generate_setup_summary() {
    log "INFO" "Kurulum özeti oluşturuluyor..."
    
    echo ""
    echo "============================================================="
    echo "           QRadar Universal Ubuntu Kurulum Özeti"
    echo "============================================================="
    echo ""
    echo "🖥️  SİSTEM BİLGİLERİ:"
    echo "   • Ubuntu Sürümü: $UBUNTU_VERSION ($UBUNTU_CODENAME)"
    echo "   • Audisp Metodu: $AUDISP_METHOD"
    echo "   • QRadar Hedefi: $QRADAR_IP:$QRADAR_PORT"
    if [[ "$USE_MINIMAL_RULES" == true ]]; then
        echo "   • Kural Seti: Minimal (düşük EPS)"
    else
        echo "   • Kural Seti: Kapsamlı MITRE ATT&CK"
    fi
    echo ""
    echo "📁 OLUŞTURULAN DOSYALAR:"
    echo "   • Audit Kuralları: $AUDIT_RULES_FILE"
    echo "   • Audisp Yapılandırması: $AUDISP_SYSLOG_CONF"
    echo "   • Rsyslog Yapılandırması: $RSYSLOG_QRADAR_CONF"
    echo "   • EXECVE Parser: $CONCAT_SCRIPT_PATH"
    echo "   • Kurulum Logu: $LOG_FILE"
    echo "   • Yedek Dosyalar: $BACKUP_DIR/"
    echo ""
    echo "🔧 SERVİS DURUMU:"
    for service in auditd rsyslog; do
        if systemctl is-active --quiet "$service"; then
            echo "   ✅ $service: ÇALIŞIYOR"
        else
            echo "   ❌ $service: ÇALIŞMIYOR"
        fi
    done
    echo ""
    echo "🎯 ÖZELLİKLER:"
    echo "   • MITRE ATT&CK uyumlu audit kuralları"
    echo "   • Otomatik EXECVE komut birleştirme"
    echo "   • Ubuntu sürüm uyumlu yapılandırma"
    echo "   • Güvenlik odaklı log filtreleme"
    echo "   • Otomatik fallback mekanizmaları"
    echo "   • Kapsamlı hata yönetimi"
    echo ""
    echo "📝 ÖNEMLİ NOTLAR:"
    echo "   • Audit kuralları immutable değil (güvenlik için -e 2 ekleyebilirsiniz)"
    echo "   • Log iletimi TCP protokolü kullanıyor"
    echo "   • Sadece güvenlik ile ilgili loglar iletiliyor"
    echo "   • Yapılandırma dosyaları $BACKUP_DIR dizininde yedeklendi"
    echo ""
    echo "🔍 TEST KOMUTLARI:"
    echo "   • Manual test: logger -p local3.info 'Test mesajı'"
    echo "   • Audit test: sudo touch /etc/passwd"
    echo "   • Bağlantı test: telnet $QRADAR_IP $QRADAR_PORT"
    echo "   • Parser test: python3 $CONCAT_SCRIPT_PATH --test"
    echo ""
    echo "============================================================="
    echo ""
    
    success "QRadar Universal Ubuntu kurulumu başarıyla tamamlandı!"
}

# ===============================================================================
# MAIN FUNCTION
# ===============================================================================

main() {
    # Log dosyasını oluştur
    touch "$LOG_FILE" || error_exit "Log dosyası oluşturulamıyor: $LOG_FILE"
    chmod 640 "$LOG_FILE" 2>/dev/null || true
    
    log "INFO" "============================================================="
    log "INFO" "QRadar Universal Ubuntu Log Forwarding Installer v$SCRIPT_VERSION"
    log "INFO" "Başlatılıyor: $(date)"
    log "INFO" "QRadar Hedefi: $QRADAR_IP:$QRADAR_PORT"
    log "INFO" "============================================================="
    
    # Root kontrolü
    [[ $EUID -eq 0 ]] || error_exit "Bu script root yetkisiyle çalıştırılmalıdır. 'sudo' kullanın."
    
    # Ana kurulum adımları
    detect_ubuntu_version
    install_required_packages
    deploy_execve_parser
    configure_auditd
    configure_audisp
    configure_rsyslog
    configure_direct_audit_fallback
    restart_services
    run_validation_tests
    generate_setup_summary
    
    log "INFO" "============================================================="
    log "INFO" "Kurulum tamamlandı: $(date)"
    log "INFO" "============================================================="
}

# ===============================================================================
# SCRIPT ENTRY POINT
# ===============================================================================

# Argument parsing
while [[ $# -gt 0 ]]; do
    case $1 in
        --dry-run)
            DRY_RUN=true
            shift
            ;;
        --minimal)
            USE_MINIMAL_RULES=true
            shift
            ;;
        -h|--help)
            echo "QRadar Universal Ubuntu Installer v$SCRIPT_VERSION"
            echo ""
            echo "Usage: $0 <QRADAR_IP> <QRADAR_PORT> [OPTIONS]"
            echo ""
            echo "Options:"
            echo "  --minimal  Use minimal audit rules for EPS optimization"
            echo "  --dry-run  Test mode without service restarts"
            echo "  --help     Show this help message"
            echo ""
            echo "Examples:"
            echo "  $0 192.168.1.100 514"
            echo "  $0 192.168.1.100 514 --minimal"
            exit 0
            ;;
        -*)
            error_exit "Unknown option: $1"
            ;;
        *)
            if [[ -z "$QRADAR_IP" ]]; then
                QRADAR_IP="$1"
            elif [[ -z "$QRADAR_PORT" ]]; then
                QRADAR_PORT="$1"
            else
                error_exit "Too many arguments"
            fi
            shift
            ;;
    esac
done

# Parametre doğrulama
if [[ -z "$QRADAR_IP" ]] || [[ -z "$QRADAR_PORT" ]]; then
    echo "Kullanım: $0 <QRADAR_IP> <QRADAR_PORT> [--minimal]"
    echo "Örnek: $0 192.168.1.100 514 --minimal"
    exit 1
fi

# IP adresi format kontrolü
if ! [[ "$QRADAR_IP" =~ ^[0-9]{1,3}\.[0-9]{1,3}\.[0-9]{1,3}\.[0-9]{1,3}$ ]]; then
    error_exit "Geçersiz IP adresi formatı: $QRADAR_IP"
fi

# Port numarası kontrolü
if ! [[ "$QRADAR_PORT" =~ ^[0-9]+$ ]] || [[ "$QRADAR_PORT" -lt 1 ]] || [[ "$QRADAR_PORT" -gt 65535 ]]; then
    error_exit "Geçersiz port numarası: $QRADAR_PORT (1-65535 arası olmalı)"
fi

# Ana fonksiyonu çalıştır
main

exit 0<|MERGE_RESOLUTION|>--- conflicted
+++ resolved
@@ -72,103 +72,6 @@
 # YARDIMCI FONKSİYONLAR
 # ===============================================================================
 
-<<<<<<< HEAD
-# shellcheck source=../universal/common_functions.sh
-source "$SCRIPT_DIR/../universal/common_functions.sh"
-=======
-# -------------------- helpers --------------------
-detect_init() {
-    [[ "$(cat /proc/1/comm 2>/dev/null)" == "systemd" ]]
-}
-
-# Unified logging function
-log() {
-    local level="${1:-INFO}"
-    local message="$2"
-    local timestamp
-    timestamp="$(date '+%Y-%m-%d %H:%M:%S')"
-    
-    echo "[$timestamp] [$level] $message" | tee -a "$LOG_FILE"
-
-    # Also log to the universal log file
-    if [[ -n "${QRADAR_UNIVERSAL_LOG_FILE:-}" ]]; then
-        echo "[$timestamp] [$level] [ubuntu] $message" >> "$QRADAR_UNIVERSAL_LOG_FILE"
-    fi
-}
-
-# Hata yönetimi
-error_exit() {
-    log "ERROR" "$1"
-    echo "HATA: $1" >&2
-    echo "Detaylar için $LOG_FILE dosyasını kontrol edin."
-    exit 1
-}
-
-# Uyarı mesajı
-warn() {
-    log "WARN" "$1"
-    echo "UYARI: $1" >&2
-}
-
-# Başarı mesajı
-success() {
-    log "SUCCESS" "$1"
-    echo "✓ $1"
-}
-
-# Komut varlığı kontrolü
-command_exists() {
-    command -v "$1" >/dev/null 2>&1
-}
-
-# Güvenli komut çalıştırma (eval kullanmaz)
-safe_execute() {
-    local description="$1"
-    shift
-    log "DEBUG" "Çalıştırılıyor: $description - Komut: $*"
-    
-    if "$@" >> "$LOG_FILE" 2>&1; then
-        log "DEBUG" "$description - BAŞARILI"
-        return 0
-    else
-        local exit_code=$?
-        warn "$description - BAŞARISIZ (Çıkış kodu: $exit_code)"
-        return $exit_code
-    fi
-}
-
-# Retry mekanizması
-retry_operation() {
-    local max_attempts=3
-    local delay=5
-    local description="$1"
-    shift
-    
-    for ((attempt=1; attempt<=max_attempts; attempt++)); do
-        if safe_execute "$description (Deneme $attempt/$max_attempts)" "$@"; then
-            return 0
-        fi
-        if [[ $attempt -lt $max_attempts ]]; then
-            log "INFO" "$delay saniye sonra tekrar denenecek..."
-            sleep $delay
-        fi
-    done
-    
-    error_exit "$description $max_attempts denemeden sonra başarısız oldu"
-}
-
-# Dosya yedekleme
-backup_file() {
-    local file="$1"
-    if [[ -f "$file" ]]; then
-        local backup_file
-backup_file="$BACKUP_DIR/$(basename "$file").$(date +%H%M%S)"
-        mkdir -p "$BACKUP_DIR"
-        cp "$file" "$backup_file" || warn "$file yedeklenemedi"
-        log "INFO" "$file dosyası $backup_file konumuna yedeklendi"
-    fi
-}
->>>>>>> e0c588cd
 
 
 # ===============================================================================
